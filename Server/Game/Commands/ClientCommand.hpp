--- conflicted
+++ resolved
@@ -53,10 +53,6 @@
                 INCANTATION = 300
             };
 
-<<<<<<< HEAD
-            CommandHandler(int &freq, int width, int height, int clientNb,
-                zappy::game::MapServer &map, std::vector<std::shared_ptr<ITeams>> &teamList)
-=======
             enum class SoundDirection : int {
                 SAME_POSITION = 0,
                 NORTH = 1,
@@ -69,9 +65,8 @@
                 NORTHEAST = 8
             };
 
-            CommandHandler(int freq, int width, int height, int clientNb,
-                zappy::game::MapServer &map, std::vector<Team> &teamList)
->>>>>>> 630d817b
+            CommandHandler(int &freq, int width, int height, int clientNb,
+                zappy::game::MapServer &map, std::vector<std::shared_ptr<ITeams>> &teamList)
                 : _freq(freq), _widthMap(width), _heightMap(height),
                   _clientNb(clientNb), _map(map), _teamList(teamList) {};
             ~CommandHandler() = default;
